%define _topdir %(pwd)/rpmbuild

Summary: Couchbase Client & Protocol Library
Name: libcouchbase
Version: @VERSION@
Release: @RELEASE@
Vendor: Couchbase, Inc.
Packager: Couchbase SDK Team <support@couchbase.com>
License: Apache-2
Group: System Environment/Libraries
BuildRequires: libevent-devel >= 1.4
URL: https://github.com/couchbase/libcouchbase
Source: @TARREDAS@.tar.gz
BuildRoot: %{_topdir}/build/@TARREDAS@

%description
This is the client and protocol library for Couchbase project.

%package -n %{name}1
Group: System Environment/Libraries
Summary: Couchbase Client & Protocol Library
Requires: %{name}1, libevent >= 1.4

%description -n %{name}1
This is the client and protocol library for Couchbase project.

%package devel
Group: Development/Libraries
Summary: Couchbase Client & Protocol Library - Header files
Requires: %{name}1

%description devel
Development files for the Couchbase Client & Protocol Library

%prep
%setup -q -n @TARREDAS@
%configure --disable-couchbasemock

%build
%{__make} %{_smp_mflags}

%install
%{__make} install DESTDIR="%{buildroot}" AM_INSTALL_PROGRAM_FLAGS=""

%clean
%{__rm} -rf %{buildroot}

%post -n %{name}1 -p /sbin/ldconfig

%postun -n %{name}1 -p /sbin/ldconfig

%files -n %{name}1
%defattr(-, root, root)
%{_bindir}/cbc*
%{_libdir}/libcouchbase.so.*
%{_libdir}/libcouchbase_libevent.so.*

%files devel
%defattr(-, root, root)
%doc README.markdown AUTHORS LICENSE
%{_includedir}/libcouchbase
%{_libdir}/libcouchbase.la
%{_libdir}/libcouchbase.so
%{_libdir}/libcouchbase_libevent.la
%{_libdir}/libcouchbase_libevent.so

%changelog
<<<<<<< HEAD
* Fri Jul 27 2012 Sergey Avseyev <sergey@couchbase.com> - 1.1.0dp9
[Sergey Avseyev]
- Render auth credentials for View requests

* Fri Jul 27 2012 Sergey Avseyev <sergey@couchbase.com> - 1.1.0dp8
[Mark Nunberg]
- Clarify exp usage in mget

[Sergey Avseyev]
- Fix 'cbc-unlock' argument parser
- Remove spaces from output to simplify parsing
- Set completed flag when HTTP parser done its work
- Implement cbc-view command
- Remove couchview example: see cbc-view command
- Claim that server has data in buffers if there are HTTP requests pending
- Allow to specify HTTP method for cbc-view
- Rename HTTP callback
- Define separate pair of callbacks for management HTTP requests
- Separate HTTP callbacks for couch and management requests
- Fix the case when base doesn't has schema
- Preserve credentials for REST API
- Use credentials if they accessible
- Allow to specify content type for HTTP request
- Implement cbc-admin command
- Method fixup: return error for unsupported method
- Print more detailed message for HTTP endpoints
- Report unknown options for cbc-unlock command
- Add cbc-bucket-create command
- Add cbc-bucket-delete command
- Copy path because it could be deallocated by caller
- Fix signatures for microsoft compiler
- Update ep-engine/command_ids.h to get OBSERVE definition
- Store number of replicas
- Store distribution type
- Sync ep-engine/command_ids.h: CMD_OBSERVE now 0x92
- Add observe command
- Implement multiple timers for windows
- Implement general purpose timers
- Add -p and -r options to cbc-cp to control persistence
- Allow handlers to use command_data_st struct
- Read replica implementation
- Let users detect if the event loop running already
- Make libcouchbase_wait() re-entrable
- Check for breakout condition in timer callback
- Allow to breakout from event loop
- GET_REPLICA response includes the key
- Preserve command_data between attempts
- Use replica incremented replica number
- Pass pointer to command_data properly
- Allow user to get number of replicas
- Bind timeouts to server sockets instead of commands
- Destroy the timer with the server
- cbc.cc: check cookie for NULL in storage callback

[Trond Norbye]
- CCBC-77: Use unique error code for ENOMEM on the client
- Remove unused variable
- Fixed warning about possible overflow
- Allow client to specify the verbosity level on the servers

* Tue Jun 19 2012 Sergey Avseyev <sergey@couchbase.com> - 1.1.0dp7
[Sergey Avseyev]
- Extract HTTP client
- Implement function to execution management requests
- Reformat the cbc.cc

[Trond Norbye]
- Add support for notification callbacks for configuration changes
- Fix win32 make

* Wed Jun 13 2012 Sergey Avseyev <sergey@couchbase.com> - 1.1.0dp6
[Sergey Avseyev]
- Fix guards for socket errno macros
- [cbc] Add suffix to command implementations
- cbc tool is depending on libvbucket now
- Define size_t types to fix MSVC 9 build
- MSVC 9 isn't C99, but has stddef.h, so just include it
- CCBC-71 Implement 'help' command for cbc tool
- CCBC-70 Close dynamic libraries
- Fix windows build
- Simplify embedding of the plugins
- Allow to use colors when debug level isn't set

[Trond Norbye]
- CCBC-63 Include types definitions for POSIX systems
- Undefine NDEBUG to avoid asserts to be optimized out
- CCBC-72: Fix compilation on macosx with gtest from homebrew

* Wed Jun 06 2012 Sergey Avseyev <sergey@couchbase.com> - 1.1.0dp5
[Sergey Avseyev]
- Implement 'cbc-hash' to match server/vbucket for given key
- The library doesn't depend on pthreads

* Tue Jun 05 2012 Sergey Avseyev <sergey@couchbase.com> - 1.1.0dp4
[Sergey Avseyev]
- Add Travis-CI integration
- Set email for travis-ci notifications

[Trond Norbye]
- Fix compile warnings due to constness
- strtoull doesn't exist on win32

* Sun Jun 03 2012 Sergey Avseyev <sergey@couchbase.com> - 1.1.0dp3
[Sergey Avseyev]
- Fix up mentions about CouchDB
- Fix removing items from hashset
- Fix ringbuffer_is_continous()
- CCBC-61 Assign result of the operation
- Don't depend on protocol_binary_command type
- Remove extra commas
- Update AUTHORS file from git log
- ignore gcov files
- Update docs for store operation
- Do not call couch callbacks for cancelled requests
- Reformat sources
- Destroy couch_requests items when server get destroyed
- hashset.c: iterate over whole set on rehashing
- Implement GET_LOCKED (GETL) command
- Implement UNLOCK_KEY (UNL) command
- Unit tests need gtest headers
- Update build scripts with new README
- Allow to customize suffix for .deb package
- Use localhost instead of 127.0.0.1 start_mock.sh
- Reorder changelog entries: RPM requires descending chronological order

[Trond Norbye]
- CBD-161: Beef up the readme
- CCBC-66: Add support for [tg]cov
- CCBC-67: Add gtest infrastructure
- CCBC-67: Move tests from standalone programs to gtest
- CCBC-69: Use autoreconf instead of invoking each tool myself
- Remove unused variable
=======
* Tue Aug 14 2012 Sergey Avseyev <sergey@couchbase.com> - 1.0.5
[Sergey Avseyev]
- CCBC-91 Reset timer for commands with NOT_MY_VBUCKET response
- CCBC-91 Fix switching to backup node in case of server outage
>>>>>>> 2ff4ccd4

* Fri Jun 01 2012 Sergey Avseyev <sergey@couchbase.com> - 1.0.4
[Sergey Avseyev]
- [backport] vbucket_found_incorrect_master() returns server index
- CCBC-64 Send the retry-packet to new server
- [CCBC-65] Memory leak in libcouchbase_create / libcouchbase_destroy
- Always use cmd_log for server purge
- CCBC-62 Check for breakout condition after purging servers
- Fix ringbuffer_memcpy()
- Check return value of libcouchbase_apply_vbucket_config()
- Do not consume the cookie for incomplete packet
- Give CouchbaseMock.jar a bit more time to warm up
- Include <sys/type.h> header for libevent check
- Be more specific about libevent version
- Fix config test: copy value in get callback
- Implement ringbuffer_update()

* Tue Apr 10 2012 Sergey Avseyev <sergey@couchbase.com> - 1.1.0dp2
[Sergey Avseyev]
- Allow to pass additional arguments to RPM builder
- Fix segfault while authorizing on protected buckets
- Don't define size_t and ssize_t for VS2008
- Don't wait for empty buffers (CCBC-59)

* Wed Apr 04 2012 Sergey Avseyev <sergey@couchbase.com> - 1.1.0dp
[Mark Nunberg]
- Null-terminate unhandled vbucket-stream chunk data
- Allow tests to use user-defined event loop for iops

[Sergey Avseyev]
- Check for newer libvbucket
- Bundle HTTP parser from https://github.com/joyent/http-parser
- Fix pedantic warnings
- Build HTTP parser as separate library
- Implement hash set data structure
- Use libcouchbase IO layer for views
- vbucket_found_incorrect_master() returns server index
- Pick up cookies from pending buffer unless node connected
- Gracefully cancel couch request
- Return reference to request struct from constructor
- Fix formatting: use typedef as return type
- Fix several segfaults
- Update library version

[Trond Norbye]
- Fix build breaks with --enable-werror with SPRO
- Refactor: rename libcouchbase_ringbuffer_ to ringbuffer_
- Add lint rule
- MB-4834: Request the tap bytes in a known byte order
- Fix errors reported by lint
- Clean up warnings reported by lint
- Don't try to be smart linking the strerror test
- Include errno.h to ensure that the macros should be set first
- Add --unpad-paren to remove the ugly if ( asdf )
- Updates according to coding style

* Wed Apr 02 2012 Sergey Avseyev <sergey@couchbase.com> - 1.0.3
[Sergey Avseyev]
- RCBC-33 Fix buffer overflow vulnerability
- [backport] Pick up cookies from pending buffer unless node connected
- [backport] Fix ringbuffer_is_continous()

* Tue Mar 06 2012 Sergey Avseyev <sergey@couchbase.com> - 1.0.2
[Mark Nunberg]
- Added internal debugging/logging routines
- Fixed some compiler warnings and tidy types
- include <cstdlib> in cbc.cc (provides EXIT_*)
- Handle EINVAL for connects
- Refactor connection error handling
- implement PROTOCOL_BINARY_CMD_VERSION

[Pierre Joye]
- Fix windows build (MSVC9): stdint header
- Fix windows build (MSVC9): define E* if missing

[Sergey Avseyev]
- Fix mingw cross build
- cbc.cc: check for NULL result of libcouchbase_create()
- Add cheatsheet for cbc command
- Do not expose PACKAGE_STRING
- Fix command help
- Include <stdint.h> for tools
- Raise error if <stdint.h> missing
- Rename argument to make it more consistent
- Add JSON support for cp function
- Rename packaging/{debian,deb}
- Always sign deb packages and allow to pass PGP key
- Reduce package dependencies (use internal SASL client)
- debhelper required to build deb packages
- make reformat

[Trond Norbye]
- Use 127.0.0.1 instead of localhost
- Added support for '-' to cp
- Add option to set timeout for cbc
- Added "verify"
- Don't use std:: (we're using namespace std anyway)
- Add support for multiple hosts for the bootstrap URL
- Bundle sasl client implementation
- Bundle the protocol definitions for memcached to make it easier to build
- Add astyle rules
- Fix compile error in smoke-test (-Wformat-security)
- Allow use of libcouchbase to pure memcached clusters
- Fix buildbreak on win32
- Update library version

* Mon Feb 13 2012 Matt Ingenthron <matt@couchbase.com> - 1.0.1
[Sergey Avseyev]
- Port double free error to C test
- Backport rpm fix from libvbucket
- Do not notify user about the same error twice
- Fix sasl_list_mech_response_handler()
- Fix smoke test
- Add test for SASL
- Relocate buffers only for vbucket distribution
- Fix relocation of the buffers after config update
- Use alternate nodes when current is dead (CCBC-38)
- cmd_log buffer stores protocol_binary_request_header structs
- Handle PROTOCOL_BINARY_RESPONSE_NOT_MY_VBUCKET
- Don't do output in library code
- Check server index before using (CCBC-51)
- Allow to build without tools which require C++ compiler
- Fix multi-{get,touch} requests handling when nkeys > 1
- Ignore NOOP command on server purge
- Call libcouchbase_server_send_packets() when it needed
- Simplify server checks in libcouchbase_mtouch_by_key
- Ignore coredumps

[Trond Norbye]
- Disable memory debug on the java vm from make check
- Implement operation timeouts (CCBC-20)
- Install configuration.h for win32
- Remove indentation for '=' to ease merging of patches
- Refactor: typedef libcouchbase_cas_t for cas value
- Remove duplicate make rule
- Refactor: use libcouchbase_xxxx for the datatypes
- Don't pass -v to SPRO CC
- Fix warnings reported by SPRO CC with full warnings
- Don't print out that much from the getopt-test
- Fix the sync mode and add a unit test
- Fix errors reported on win32
- Release allocated resources
- Destroy event base if we created it
- Fix pillowfight source
- Fix NMakefile
- Run test cases for make check
- Fix default port for backup nodes
- Add --with-couchbasemock

[Mark Nunberg]
- Fixed SASL handling
- Allow for notification on initial vbucket config
- Fixed segfaults and memory access errors on libevent1.4
- Finer grained error reporting for basic REST errors
- Do not attempt SASL when SASL already in progress
- Fix connect timeouts
- Segfault when delete_event called on invalid socket
- Reset stream state on new instance socket.
- Add option for embedding libevent io options
- better instance socket cleanup handling
- purge_implicit_responses handling of NOOP
- changed server tests to wait a bit on EINTR

* Sun Jan 22 2012 Matt Ingenthron <matt@couchbase.com> - 1.0.0
[Jan Lehnardt]
- Use curl if wget isn't found to download CouchbaseMock.

[Matt Ingenthron]
- Added docbook based manual page for libcouchbase_create.
- Man page documentation additions and enhancements.
- Mentioned store_by_key uses hashkey in comment.
- Bring debian packaging back to compat 7.
- Added tmppath to RPM spec to be able to generate as non-root.
- Revert "Remove 'g' prefix from the version". CCBC-50
- Fixed minor packing dependency issue.

[Sergey Avseyev]
- Add stats command
- Aggregate flush responses
- rename man page for stats command
- Allow libcouchbase build with libevent 1.x (validated for 1.4.14)
- Use 'man -S' when 'man -s' unavailable (FreeBSD)
- Fix getopt_long tests
- Gracefully update vbucket configuration
- Add smoke tests for get and set operations
- Use modern tar format to allow long names
- Allow download memcached headers from remote host
- Separate mock-dependent tests
- Rename license file and add it to distribution
- Add packaging notes
- Build DEB package for Debian, Ubuntu, etc.
- Build RPM package for CentOS, RedHat etc.
- Do not sign deb packages for now
- Generalize views function
- debian/control: fix typo in build dependencies
- Remove <memcached/vbucket.h> dependency
- Use more specific error codes
- Expose HTTP status code for users
- Allow to select bucket for node failover/respawn
- Fix typo in configure.ac
- Fix build with libevent1
- Fix pedantic warnings
- Move doc handlers to views.c until 2.0 release
- Update package dependencies: libevent and libsasl2
- Update link to CouchbaseMock.jar
- Fix memcache comatibility
- Do not use -ldl expicitly (it breaks BSD)
- Fix 'make dist' task
- Update install rules in rpm and deb packages
- Disable optimization and increase debug level
- Fix buffer relocation during rebalance
- Uncomment smoke test
- Fix condition
- Take vbucket from the packet during relocation
- Force curl to follow redirects
- Fix curl syntax
- cbc: add version command
- Rename 'cbc-stat' to 'cbc-stats' for consistency
- Remove 'g' prefix from the version
- Update library versions

[Trond Norbye]
- Fix the chunked mode to allow multiple chunks
- Fix compile problems on win32
- Updated the mock server to use for testing
- Removed blank lines to make the xml easier to read
- Added initial documentation for libcouchbase_flush
- Fixup xml documentation
- Added a lot of documentation
- Don't accept NULL as a valid "callback"
- Use the error handler instead of printing to stderr
- Fixup xml
- Doc fixes
- convert flags to network byte order
- Remove obsolete man pages
- Remove pandora autoconf macros
- Fix the order of ldflags
- Step one on our way to C89
- Fixup build failures in couchview_yajl.c
- Disable view code
- Update copyright year
- We no longer need tar-pax
- Remove forward decl of event_base
- Build all examples on windows
- Refactor: Move tests programs to tests subdir
- Put the object files in the directory they belong
- Start pillowfight!
- New command cbc
- Remove obsolete memNNNN programs
- Create symbolic links for cbc programs
- CCBC-37 allow config to be read from .cbcrc
- Add -T to enable timings for cbc
- Build cbc for win32
- Bail out if we can't locate libvbucket/vbucket.h
- Added cbc-create to create a key
- Bail out if you can't find memcached/vbucket.h
- Added libcouchbase_get_version
- Print out libcouchbase version for cbc version
- Fix up get_iov for write
- The tap callbacks need cas+vbid
- Add cbc send and receive
- Remove memdump
- Set library version to 1.0.0
- Changed error text for EEXISTS
- Fixup comment
- Drop "already" from the error text
- Fix unused-but-set-variable
- Add libcouchbase.dll to gitignore
- Update versions for win32 (@todo find a better way)
- Update NMakefile
- Change search order for headerfiles for win32
- Fix compile errors in cbc for setting binary stdin/stdout
- Fix compile failure for ringbuffer test
- Fixed typo
- Add function to flush buffers
- "empty" bucket name should be treated as NULL
- Allow the user to specify sync mode on an instance
- Fixup compile warnings

* Mon Dec 05 2011 Sergey Avseyev <sergey.avseyev@gmail.com> - 0.3.0
[Trond Norbye]
- Add flush command
- Add a getopt test for win32
- Remove packet filter
- Add a ringbuffer to use instead of the buffer_t
- Improve win32 compatibility
- Create an instance of the default io ops if you don't specify one
- Refactor: Let the client specify the IO framework
[Sergey Avseyev]
- Fix ringbuffer for wrapped write/read operations
- Fix wait flag in libcouchbase_wait()
- CCBC-11 The interface to access views<|MERGE_RESOLUTION|>--- conflicted
+++ resolved
@@ -65,7 +65,11 @@
 %{_libdir}/libcouchbase_libevent.so
 
 %changelog
-<<<<<<< HEAD
+* Tue Aug 14 2012 Sergey Avseyev <sergey@couchbase.com> - 1.0.5
+[Sergey Avseyev]
+- CCBC-91 Reset timer for commands with NOT_MY_VBUCKET response
+- CCBC-91 Fix switching to backup node in case of server outage
+
 * Fri Jul 27 2012 Sergey Avseyev <sergey@couchbase.com> - 1.1.0dp9
 [Sergey Avseyev]
 - Render auth credentials for View requests
@@ -198,12 +202,6 @@
 - CCBC-67: Move tests from standalone programs to gtest
 - CCBC-69: Use autoreconf instead of invoking each tool myself
 - Remove unused variable
-=======
-* Tue Aug 14 2012 Sergey Avseyev <sergey@couchbase.com> - 1.0.5
-[Sergey Avseyev]
-- CCBC-91 Reset timer for commands with NOT_MY_VBUCKET response
-- CCBC-91 Fix switching to backup node in case of server outage
->>>>>>> 2ff4ccd4
 
 * Fri Jun 01 2012 Sergey Avseyev <sergey@couchbase.com> - 1.0.4
 [Sergey Avseyev]
