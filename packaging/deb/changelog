<<<<<<< HEAD
libcouchbase (1.1.0dp9) stable; urgency=low

  [Sergey Avseyev]
  * Render auth credentials for View requests

 -- Sergey Avseyev <sergey@couchbase.com> Fri, 27 Jul 2012 23:52:41 +0300

libcouchbase (1.1.0dp8) stable; urgency=low

  [Mark Nunberg]
  * Clarify exp usage in mget

  [Sergey Avseyev]
  * Fix 'cbc-unlock' argument parser
  * Remove spaces from output to simplify parsing
  * Set completed flag when HTTP parser done its work
  * Implement cbc-view command
  * Remove couchview example: see cbc-view command
  * Claim that server has data in buffers if there are HTTP requests pending
  * Allow to specify HTTP method for cbc-view
  * Rename HTTP callback
  * Define separate pair of callbacks for management HTTP requests
  * Separate HTTP callbacks for couch and management requests
  * Fix the case when base doesn't has schema
  * Preserve credentials for REST API
  * Use credentials if they accessible
  * Allow to specify content type for HTTP request
  * Implement cbc-admin command
  * Method fixup: return error for unsupported method
  * Print more detailed message for HTTP endpoints
  * Report unknown options for cbc-unlock command
  * Add cbc-bucket-create command
  * Add cbc-bucket-delete command
  * Copy path because it could be deallocated by caller
  * Fix signatures for microsoft compiler
  * Update ep-engine/command_ids.h to get OBSERVE definition
  * Store number of replicas
  * Store distribution type
  * Sync ep-engine/command_ids.h: CMD_OBSERVE now 0x92
  * Add observe command
  * Implement multiple timers for windows
  * Implement general purpose timers
  * Add -p and -r options to cbc-cp to control persistence
  * Allow handlers to use command_data_st struct
  * Read replica implementation
  * Let users detect if the event loop running already
  * Make libcouchbase_wait() re-entrable
  * Check for breakout condition in timer callback
  * Allow to breakout from event loop
  * GET_REPLICA response includes the key
  * Preserve command_data between attempts
  * Use replica incremented replica number
  * Pass pointer to command_data properly
  * Allow user to get number of replicas
  * Bind timeouts to server sockets instead of commands
  * Destroy the timer with the server
  * cbc.cc: check cookie for NULL in storage callback

  [Trond Norbye]
  * CCBC-77: Use unique error code for ENOMEM on the client
  * Remove unused variable
  * Fixed warning about possible overflow
  * Allow client to specify the verbosity level on the servers

 -- Sergey Avseyev <sergey@couchbase.com> Fri, 27 Jul 2012 08:20:53 +0300

libcouchbase (1.1.0dp7) stable; urgency=low

  [Sergey Avseyev]
  * Extract HTTP client
  * Implement function to execution management requests
  * Reformat the cbc.cc

  [Trond Norbye]
  * Add support for notification callbacks for configuration changes
  * Fix win32 make

 -- Sergey Avseyev <sergey@couchbase.com>  Tue, 19 Jun 2012 19:54:14 +0300

libcouchbase (1.1.0dp6) stable; urgency=low

  [Sergey Avseyev]
  * Fix guards for socket errno macros
  * [cbc] Add suffix to command implementations
  * cbc tool is depending on libvbucket now
  * Define size_t types to fix MSVC 9 build
  * MSVC 9 isn't C99, but has stddef.h, so just include it
  * CCBC-71 Implement 'help' command for cbc tool
  * CCBC-70 Close dynamic libraries
  * Fix windows build
  * Simplify embedding of the plugins
  * Allow to use colors when debug level isn't set

  [Trond Norbye]
  * CCBC-63 Include types definitions for POSIX systems
  * Undefine NDEBUG to avoid asserts to be optimized out
  * CCBC-72: Fix compilation on macosx with gtest from homebrew

 -- Sergey Avseyev <sergey@couchbase.com>  Wed, 13 Jun 2012 20:32:35 +0300

libcouchbase (1.1.0dp5) stable; urgency=low

  [Sergey Avseyev]
  * Implement 'cbc-hash' to match server/vbucket for given key
  * The library doesn't depend on pthreads

 -- Sergey Avseyev <sergey@couchbase.com>  Wed, 06 Jun 2012 00:27:25 +0300

libcouchbase (1.1.0dp4) stable; urgency=low

  [Sergey Avseyev]
  * Add Travis-CI integration
  * Set email for travis-ci notifications

  [Trond Norbye]
  * Fix compile warnings due to constness
  * strtoull doesn't exist on win32

 -- Sergey Avseyev <sergey@couchbase.com>  Tue, 05 Jun 2012 13:04:19 +0300

libcouchbase (1.1.0dp3) stable; urgency=low

  [Sergey Avseyev]
  * Fix up mentions about CouchDB
  * Fix removing items from hashset
  * Fix ringbuffer_is_continous()
  * CCBC-61 Assign result of the operation
  * Don't depend on protocol_binary_command type
  * Remove extra commas
  * Update AUTHORS file from git log
  * ignore gcov files
  * Update docs for store operation
  * Do not call couch callbacks for cancelled requests
  * Reformat sources
  * Destroy couch_requests items when server get destroyed
  * hashset.c: iterate over whole set on rehashing
  * Implement GET_LOCKED (GETL) command
  * Implement UNLOCK_KEY (UNL) command
  * Unit tests need gtest headers
  * Update build scripts with new README
  * Allow to customize suffix for .deb package
  * Use localhost instead of 127.0.0.1 start_mock.sh
  * Reorder changelog entries: RPM requires descending chronological order

  [Trond Norbye]
  * CBD-161: Beef up the readme
  * CCBC-66: Add support for [tg]cov
  * CCBC-67: Add gtest infrastructure
  * CCBC-67: Move tests from standalone programs to gtest
  * CCBC-69: Use autoreconf instead of invoking each tool myself
  * Remove unused variable

 -- Sergey Avseyev <sergey@couchbase.com>  Sun, 03 Jun 2012 20:06:39 +0300

libcouchbase (1.1.0dp2) stable; urgency=low

  [Sergey Avseyev]
  * Allow to pass additional arguments to RPM builder
  * Fix segfault while authorizing on protected buckets
  * Don't define size_t and ssize_t for VS2008
  * Don't wait for empty buffers (CCBC-59)

 -- Sergey Avseyev <sergey@couchbase.com>  Tue, 10 Apr 2012 11:05:07 +0300

libcouchbase (1.1.0dp) stable; urgency=low

  [Mark Nunberg]
  * Null-terminate unhandled vbucket-stream chunk data
  * Allow tests to use user-defined event loop for iops

  [Sergey Avseyev]
  * Check for newer libvbucket
  * Bundle HTTP parser from https://github.com/joyent/http-parser
  * Fix pedantic warnings
  * Build HTTP parser as separate library
  * Implement hash set data structure
  * Use libcouchbase IO layer for views
  * vbucket_found_incorrect_master() returns server index
  * Pick up cookies from pending buffer unless node connected
  * Gracefully cancel couch request
  * Return reference to request struct from constructor
  * Fix formatting: use typedef as return type
  * Fix several segfaults
  * Update library version

  [Trond Norbye]
  * Fix build breaks with --enable-werror with SPRO
  * Refactor: rename libcouchbase_ringbuffer_ to ringbuffer_
  * Add lint rule
  * MB-4834: Request the tap bytes in a known byte order
  * Fix errors reported by lint
  * Clean up warnings reported by lint
  * Don't try to be smart linking the strerror test
  * Include errno.h to ensure that the macros should be set first
  * Add --unpad-paren to remove the ugly if ( asdf )
  * Updates according to coding style

 -- Sergey Avseyev <sergey@couchbase.com>  Wed, 04 Apr 2012 21:39:25 +0300
=======
libcouchbase (1.0.5) stable; urgency=low

  [Sergey Avseyev]
  * CCBC-91 Reset timer for commands with NOT_MY_VBUCKET response
  * CCBC-91 Fix switching to backup node in case of server outage

 -- Sergey Avseyev <sergey@couchbase.com>  Tue, 14 Aug 2012 23:14:36 +0300
>>>>>>> 2ff4ccd4

libcouchbase (1.0.4) stable; urgency=low

  [Sergey Avseyev]
  * [backport] vbucket_found_incorrect_master() returns server index
  * CCBC-64 Send the retry-packet to new server
  * [CCBC-65] Memory leak in libcouchbase_create / libcouchbase_destroy
  * Always use cmd_log for server purge
  * CCBC-62 Check for breakout condition after purging servers
  * Fix ringbuffer_memcpy()
  * Check return value of libcouchbase_apply_vbucket_config()
  * Do not consume the cookie for incomplete packet
  * Give CouchbaseMock.jar a bit more time to warm up
  * Include <sys/type.h> header for libevent check
  * Be more specific about libevent version
  * Fix config test: copy value in get callback
  * Implement ringbuffer_update()

 -- Sergey Avseyev <sergey@couchbase.com>  Fri, 01 Jun 2012 21:19:27 +0300

libcouchbase (1.0.3) stable; urgency=low

  [Sergey Avseyev]
  * RCBC-33 Fix buffer overflow vulnerability
  * [backport] Pick up cookies from pending buffer unless node connected
  * [backport] Fix ringbuffer_is_continous()

 -- Sergey Avseyev <sergey@couchbase.com>  Wed, 02 May 2012 23:07:40 +0300

libcouchbase (1.0.2) stable; urgency=low

  [Mark Nunberg]
  * Added internal debugging/logging routines
  * Fixed some compiler warnings and tidy types
  * include <cstdlib> in cbc.cc (provides EXIT_*)
  * Handle EINVAL for connects
  * Refactor connection error handling
  * implement PROTOCOL_BINARY_CMD_VERSION

  [Pierre Joye]
  * Fix windows build (MSVC9): stdint header
  * Fix windows build (MSVC9): define E* if missing

  [Sergey Avseyev]
  * Fix mingw cross build
  * cbc.cc: check for NULL result of libcouchbase_create()
  * Add cheatsheet for cbc command
  * Do not expose PACKAGE_STRING
  * Fix command help
  * Include <stdint.h> for tools
  * Raise error if <stdint.h> missing
  * Rename argument to make it more consistent
  * Add JSON support for cp function
  * Rename packaging/{debian,deb}
  * Always sign deb packages and allow to pass PGP key
  * Reduce package dependencies (use internal SASL client)
  * debhelper required to build deb packages
  * make reformat

  [Trond Norbye]
  * Use 127.0.0.1 instead of localhost
  * Added support for '-' to cp
  * Add option to set timeout for cbc
  * Added "verify"
  * Don't use std:: (we're using namespace std anyway)
  * Add support for multiple hosts for the bootstrap URL
  * Bundle sasl client implementation
  * Bundle the protocol definitions for memcached to make it easier to build
  * Add astyle rules
  * Fix compile error in smoke-test (-Wformat-security)
  * Allow use of libcouchbase to pure memcached clusters
  * Fix buildbreak on win32
  * Update library version

 -- Sergey Avseyev <sergey@couchbase.com>  Tue, 06 Mar 2012 16:17:54 +0300

libcouchbase (1.0.1) stable; urgency=low

  [Sergey Avseyev]
  * Port double free error to C test
  * Backport rpm fix from libvbucket
  * Do not notify user about the same error twice
  * Fix sasl_list_mech_response_handler()
  * Fix smoke test
  * Add test for SASL
  * Relocate buffers only for vbucket distribution
  * Fix relocation of the buffers after config update
  * Use alternate nodes when current is dead (CCBC-38)
  * cmd_log buffer stores protocol_binary_request_header structs
  * Handle PROTOCOL_BINARY_RESPONSE_NOT_MY_VBUCKET
  * Don't do output in library code
  * Check server index before using (CCBC-51)
  * Allow to build without tools which require C++ compiler
  * Fix multi-{get,touch} requests handling when nkeys > 1
  * Ignore NOOP command on server purge
  * Call libcouchbase_server_send_packets() when it needed
  * Simplify server checks in libcouchbase_mtouch_by_key
  * Ignore coredumps

  [Trond Norbye]
  * Disable memory debug on the java vm from make check
  * Implement operation timeouts (CCBC-20)
  * Install configuration.h for win32
  * Remove indentation for '=' to ease merging of patches
  * Refactor: typedef libcouchbase_cas_t for cas value
  * Remove duplicate make rule
  * Refactor: use libcouchbase_xxxx for the datatypes
  * Don't pass -v to SPRO CC
  * Fix warnings reported by SPRO CC with full warnings
  * Don't print out that much from the getopt-test
  * Fix the sync mode and add a unit test
  * Fix errors reported on win32
  * Release allocated resources
  * Destroy event base if we created it
  * Fix pillowfight source
  * Fix NMakefile
  * Run test cases for make check
  * Fix default port for backup nodes
  * Add --with-couchbasemock

  [Mark Nunberg]
  * Fixed SASL handling
  * Allow for notification on initial vbucket config
  * Fixed segfaults and memory access errors on libevent1.4
  * Finer grained error reporting for basic REST errors
  * Do not attempt SASL when SASL already in progress
  * Fix connect timeouts
  * Segfault when delete_event called on invalid socket
  * Reset stream state on new instance socket.
  * Add option for embedding libevent io options
  * better instance socket cleanup handling
  * purge_implicit_responses handling of NOOP
  * changed server tests to wait a bit on EINTR

 -- Matt Ingenthron <matt@couchbase.com>  Mon, 13 Feb 2012 22:20:30 -0800

libcouchbase (1.0.0) stable; urgency=low

  [Jan Lehnardt]
  * Use curl if wget isn't found to download CouchbaseMock.

  [Matt Ingenthron]
  * Added docbook based manual page for libcouchbase_create.
  * Man page documentation additions and enhancements.
  * Mentioned store_by_key uses hashkey in comment.
  * Bring debian packaging back to compat 7.
  * Added tmppath to RPM spec to be able to generate as non-root.
  * Revert "Remove 'g' prefix from the version". CCBC-50
  * Fixed minor packing dependency issue.

  [Sergey Avseyev]
  * Add stats command
  * Aggregate flush responses
  * rename man page for stats command
  * Allow libcouchbase build with libevent 1.x (validated for 1.4.14)
  * Use 'man -S' when 'man -s' unavailable (FreeBSD)
  * Fix getopt_long tests
  * Gracefully update vbucket configuration
  * Add smoke tests for get and set operations
  * Use modern tar format to allow long names
  * Allow download memcached headers from remote host
  * Separate mock-dependent tests
  * Rename license file and add it to distribution
  * Add packaging notes
  * Build DEB package for Debian, Ubuntu, etc.
  * Build RPM package for CentOS, RedHat etc.
  * Do not sign deb packages for now
  * Generalize views function
  * debian/control: fix typo in build dependencies
  * Remove <memcached/vbucket.h> dependency
  * Use more specific error codes
  * Expose HTTP status code for users
  * Allow to select bucket for node failover/respawn
  * Fix typo in configure.ac
  * Fix build with libevent1
  * Fix pedantic warnings
  * Move doc handlers to views.c until 2.0 release
  * Update package dependencies: libevent and libsasl2
  * Update link to CouchbaseMock.jar
  * Fix memcache comatibility
  * Do not use -ldl expicitly (it breaks BSD)
  * Fix 'make dist' task
  * Update install rules in rpm and deb packages
  * Disable optimization and increase debug level
  * Fix buffer relocation during rebalance
  * Uncomment smoke test
  * Fix condition
  * Take vbucket from the packet during relocation
  * Force curl to follow redirects
  * Fix curl syntax
  * cbc: add version command
  * Rename 'cbc-stat' to 'cbc-stats' for consistency
  * Remove 'g' prefix from the version
  * Update library versions

  [Trond Norbye]
  * Fix the chunked mode to allow multiple chunks
  * Fix compile problems on win32
  * Updated the mock server to use for testing
  * Removed blank lines to make the xml easier to read
  * Added initial documentation for libcouchbase_flush
  * Fixup xml documentation
  * Added a lot of documentation
  * Don't accept NULL as a valid "callback"
  * Use the error handler instead of printing to stderr
  * Fixup xml
  * Doc fixes
  * convert flags to network byte order
  * Remove obsolete man pages
  * Remove pandora autoconf macros
  * Fix the order of ldflags
  * Step one on our way to C89
  * Fixup build failures in couchview_yajl.c
  * Disable view code
  * Update copyright year
  * We no longer need tar-pax
  * Remove forward decl of event_base
  * Build all examples on windows
  * Refactor: Move tests programs to tests subdir
  * Put the object files in the directory they belong
  * Start pillowfight!
  * New command cbc
  * Remove obsolete memNNNN programs
  * Create symbolic links for cbc programs
  * CCBC-37 allow config to be read from .cbcrc
  * Add -T to enable timings for cbc
  * Build cbc for win32
  * Bail out if we can't locate libvbucket/vbucket.h
  * Added cbc-create to create a key
  * Bail out if you can't find memcached/vbucket.h
  * Added libcouchbase_get_version
  * Print out libcouchbase version for cbc version
  * Fix up get_iov for write
  * The tap callbacks need cas+vbid
  * Add cbc send and receive
  * Remove memdump
  * Set library version to 1.0.0
  * Changed error text for EEXISTS
  * Fixup comment
  * Drop "already" from the error text
  * Fix unused-but-set-variable
  * Add libcouchbase.dll to gitignore
  * Update versions for win32 (@todo find a better way)
  * Update NMakefile
  * Change search order for headerfiles for win32
  * Fix compile errors in cbc for setting binary stdin/stdout
  * Fix compile failure for ringbuffer test
  * Fixed typo
  * Add function to flush buffers
  * "empty" bucket name should be treated as NULL
  * Allow the user to specify sync mode on an instance
  * Fixup compile warnings

 -- Matt Ingenthron <matt@couchbase.com>  Sun, 22 Jan 2012 17:02:10 -0800

libcouchbase (0.3.0) unstable; urgency=low

  [Trond Norbye]
  * Add flush command
  * Add a getopt test for win32
  * Remove packet filter
  * Add a ringbuffer to use instead of the buffer_t
  * Improve win32 compatibility
  * Create an instance of the default io ops if you don't specify one
  * Refactor: Let the client specify the IO framework

  [Sergey Avseyev]
  * Fix ringbuffer for wrapped write/read operations
  * Fix wait flag in libcouchbase_wait()
  * CCBC-11 The interface to access views

 -- Sergey Avseyev <sergey.avseyev@gmail.com>  Mon, 05 Dec 2011 13:33:39 +0300<|MERGE_RESOLUTION|>--- conflicted
+++ resolved
@@ -1,4 +1,3 @@
-<<<<<<< HEAD
 libcouchbase (1.1.0dp9) stable; urgency=low
 
   [Sergey Avseyev]
@@ -197,7 +196,7 @@
   * Updates according to coding style
 
  -- Sergey Avseyev <sergey@couchbase.com>  Wed, 04 Apr 2012 21:39:25 +0300
-=======
+
 libcouchbase (1.0.5) stable; urgency=low
 
   [Sergey Avseyev]
@@ -205,7 +204,6 @@
   * CCBC-91 Fix switching to backup node in case of server outage
 
  -- Sergey Avseyev <sergey@couchbase.com>  Tue, 14 Aug 2012 23:14:36 +0300
->>>>>>> 2ff4ccd4
 
 libcouchbase (1.0.4) stable; urgency=low
 
