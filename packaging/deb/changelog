--- conflicted
+++ resolved
@@ -1,4 +1,3 @@
-<<<<<<< HEAD
 libcouchbase (1.1.0dp9) stable; urgency=low
 
   [Sergey Avseyev]
@@ -197,14 +196,13 @@
   * Updates according to coding style
 
  -- Sergey Avseyev <sergey@couchbase.com>  Wed, 04 Apr 2012 21:39:25 +0300
-=======
+
 libcouchbase (1.0.6) stable; urgency=low
 
   [Sergey Avseyev]
   * CCBC-92 release ringbuffer in libcouchbase_purge_single_server
 
  -- Sergey Avseyev <sergey@couchbase.com>  Thu, 30 Aug 2012 10:28:11 +0300
->>>>>>> 91a8d845
 
 libcouchbase (1.0.5) stable; urgency=low
 
