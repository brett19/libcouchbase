--- conflicted
+++ resolved
@@ -274,22 +274,11 @@
             assert(ringbuffer_memcpy(&rest,
                                      &server->output, nbytes) == 0);
         }
-<<<<<<< HEAD
         ringbuffer_reset(&server->output);
         ringbuffer_append(&rest, &server->output);
-=======
-        libcouchbase_ringbuffer_reset(&server->output);
-        libcouchbase_ringbuffer_append(&rest, &server->output);
-    }
-
-    libcouchbase_ringbuffer_destruct(&rest);
-
-    server->next_timeout = 0;
-    if (libcouchbase_ringbuffer_peek(cookies, &ct, sizeof(ct)) == sizeof(ct)) {
-        server->next_timeout = ct.start;
->>>>>>> 91a8d845
-    }
-
+    }
+
+    ringbuffer_destruct(&rest);
     libcouchbase_maybe_breakout(server->instance);
 }
 
