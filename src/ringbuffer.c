--- conflicted
+++ resolved
@@ -249,9 +249,9 @@
     return buffer->nbytes;
 }
 
-libcouchbase_size_t libcouchbase_ringbuffer_update(ringbuffer_t *buffer,
-                                                   libcouchbase_ringbuffer_direction_t direction,
-                                                   void *src, libcouchbase_size_t nb)
+libcouchbase_size_t ringbuffer_update(ringbuffer_t *buffer,
+                                      ringbuffer_direction_t direction,
+                                      const void *src, libcouchbase_size_t nb)
 {
     char *s = src;
     libcouchbase_size_t nw, ret = 0;
@@ -393,21 +393,13 @@
         return -1;
     }
 
-<<<<<<< HEAD
     ringbuffer_get_iov(dst, RINGBUFFER_WRITE, iov);
-    do {
-        assert(ii < 2);
-        towrite -= ringbuffer_read(&copy, iov[ii].iov_base,
-                                   iov[ii].iov_len);
-=======
-    libcouchbase_ringbuffer_get_iov(dst, RINGBUFFER_WRITE, iov);
     toread = minimum(iov[ii].iov_len, nbytes);
     do {
         assert(ii < 2);
-        nb = libcouchbase_ringbuffer_read(&copy, iov[ii].iov_base, toread);
+        nb = ringbuffer_read(&copy, iov[ii].iov_base, toread);
         toread -= nb;
         towrite -= nb;
->>>>>>> 6615c48f
         ++ii;
     } while (towrite > 0);
     ringbuffer_produced(dst, nbytes);
