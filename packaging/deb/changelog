--- conflicted
+++ resolved
@@ -1,4 +1,3 @@
-<<<<<<< HEAD
 libcouchbase (1.1.0dp2) stable; urgency=low
 
   [Sergey Avseyev]
@@ -43,7 +42,7 @@
   * Updates according to coding style
 
  -- Sergey Avseyev <sergey@couchbase.com>  Wed, 04 Apr 2012 21:39:25 +0300
-=======
+
 libcouchbase (1.0.4) stable; urgency=low
 
   [Sergey Avseyev]
@@ -71,7 +70,6 @@
   * [backport] Fix ringbuffer_is_continous()
 
  -- Sergey Avseyev <sergey@couchbase.com>  Wed, 02 May 2012 23:07:40 +0300
->>>>>>> 6615c48f
 
 libcouchbase (1.0.2) stable; urgency=low
 
